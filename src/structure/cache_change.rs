--- conflicted
+++ resolved
@@ -1,15 +1,9 @@
 use crate::{
-<<<<<<< HEAD
-  dds::{ddsdata::DDSData, with_key::datawriter::WriteOptions},
-  structure::{guid::GUID, sequence_number::SequenceNumber,},
-=======
   dds::{
     ddsdata::DDSData,
-    traits::key::*,
     with_key::{datasample::Sample, datawriter::WriteOptions},
   },
-  structure::{guid::GUID, sequence_number::SequenceNumber, time::Timestamp},
->>>>>>> c27dc40c
+  structure::{guid::GUID, sequence_number::SequenceNumber, },
 };
 
 #[derive(Debug, PartialOrd, PartialEq, Ord, Eq, Copy, Clone)]
@@ -57,33 +51,3 @@
   //   self.data_value.change_kind()
   // }
 }
-<<<<<<< HEAD
-=======
-
-// This structure is used to communicate just deserialized samples
-// from SimpleDatareader to DataReader
-#[derive(Debug, Clone)]
-pub struct DeserializedCacheChange<D: Keyed> {
-  pub(crate) receive_instant: Timestamp, /* 8 bytes, to be used as unique key in internal data
-                                          * structures */
-  pub(crate) writer_guid: GUID,               // 8 bytes
-  pub(crate) sequence_number: SequenceNumber, // 8 bytes
-  pub(crate) write_options: WriteOptions,     // 16 bytes
-
-  // the data sample (or key) itself is stored here
-  pub(crate) sample: Sample<D, D::K>, /* TODO: make this a Box<> for easier detaching an
-                                       * reattaching to somewhere else */
-}
-
-impl<D: Keyed> DeserializedCacheChange<D> {
-  pub fn new(receive_instant: Timestamp, cc: &CacheChange, deserialized: Sample<D, D::K>) -> Self {
-    DeserializedCacheChange {
-      receive_instant,
-      writer_guid: cc.writer_guid,
-      sequence_number: cc.sequence_number,
-      write_options: cc.write_options.clone(),
-      sample: deserialized,
-    }
-  }
-}
->>>>>>> c27dc40c
