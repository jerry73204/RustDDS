use std::time::Duration;
use mio::{Ready, Registration, Poll, PollOpt, Token, SetReadiness, Events};

use crate::network::constant::*;
use serde::{Serialize, Deserialize};

use crate::structure::time::Timestamp;
use crate::structure::guid::{GUID, EntityId};
use mio_extras::channel as mio_channel;
use crate::structure::entity::{Entity, EntityAttributes};

use crate::dds::result::*;
use crate::dds::participant::*;
use crate::dds::topic::*;
use crate::dds::key::*;
use crate::dds::typedesc::*;
use crate::dds::qos::*;
use crate::dds::datasample::*;
use crate::dds::reader::Reader;

use mio::event::Evented;
use std::io;

use std::sync::{Arc, Mutex};
use crate::structure::history_cache::HistoryCache;

// -------------------------------------------------------------------

pub struct Publisher<'a> {
  my_domainparticipant: &'a DomainParticipant,
  my_qos_policies: QosPolicies,
  default_datawriter_qos: QosPolicies, // used when creating a new DataWriter
}

// public interface for Publisher
impl<'a> Publisher<'a> {
  pub fn create_datawriter<'p, D>(
    &self,
    _a_topic: &Topic,
    _qos: QosPolicies,
  ) -> Result<DataWriter<'p>> {
    unimplemented!();
  }

  // delete_datawriter should not be needed. The DataWriter object itself should be deleted to accomplish this.

  // lookup datawriter: maybe not necessary? App should remember datawriters it has created.

  // Suspend and resume publications are preformance optimization methods.
  // The minimal correct implementation is to do nothing. See DDS spec 2.2.2.4.1.8 and .9
  pub fn suspend_publications(&self) -> Result<()> {
    Ok(())
  }
  pub fn resume_publications(&self) -> Result<()> {
    Ok(())
  }

  // coherent change set
  // In case such QoS is not supported, these should be no-ops.
  // TODO: Implement these when coherent change-sets are supported.
  pub fn begin_coherent_changes(&self) -> Result<()> {
    Ok(())
  }
  pub fn end_coherent_changes(&self) -> Result<()> {
    Ok(())
  }

  // Wait for all matched reliable DataReaders acknowledge data written so far, or timeout.
  pub fn wait_for_acknowledgments(&self, _max_wait: Duration) -> Result<()> {
    unimplemented!();
  }

  // What is the use case for this? (is it useful in Rust style of programming? Should it be public?)
  pub fn get_participant(&self) -> &DomainParticipant {
    self.my_domainparticipant
  }

  // delete_contained_entities: We should not need this. Contained DataWriters should dispose themselves and notify publisher.

  pub fn get_default_datawriter_qos(&self) -> QosPolicies {
    self.default_datawriter_qos.clone()
  }
  pub fn set_default_datawriter_qos(&mut self, q: QosPolicies) {
    self.default_datawriter_qos = q;
  }
}

// -------------------------------------------------------------------

pub struct Subscriber {
  //my_domainparticipant: &'a DomainParticipant,
  poll: Poll,
  qos: QosPolicies,
  datareaders: Vec<DataReader>,

  sender_add_reader: mio_channel::Sender<Reader>,
  sender_remove_reader: mio_channel::Sender<GUID>,

  receiver_remove_datareader: mio_channel::Receiver<GUID>,
  participant_guid: GUID,
}

impl Subscriber {
  pub fn new(
    //my_domainparticipant: &'a DomainParticipant,
    qos: QosPolicies,
    sender_add_reader: mio_channel::Sender<Reader>,
    sender_remove_reader: mio_channel::Sender<GUID>,

    receiver_add_datareader: mio_channel::Receiver<()>,
    receiver_remove_datareader: mio_channel::Receiver<GUID>,

    participant_guid: GUID,
  ) -> Subscriber {
    let poll = Poll::new().expect("Unable to create new poll.");

    poll
      .register(
        &receiver_add_datareader,
        ADD_DATAREADER_TOKEN,
        Ready::readable(),
        PollOpt::edge(),
      )
      .expect("Failed to register datareader adder.");

    poll
      .register(
        &receiver_remove_datareader,
        REMOVE_DATAREADER_TOKEN,
        Ready::readable(),
        PollOpt::edge(),
      )
      .expect("Failed to register datareader remover.");

    Subscriber {
      poll,
      //my_domainparticipant,
      qos,
      datareaders: Vec::new(),
      sender_add_reader,
      sender_remove_reader,
      receiver_remove_datareader,
      participant_guid,
    }
  }

  pub fn subscriber_poll(&mut self) {
    loop {
      println!("Subscriber looping...");
      let mut events = Events::with_capacity(1024);

      self
        .poll
        .poll(&mut events, None)
        .expect("Subscriber failed in polling");

      for event in events.into_iter() {
        println!("Subscriber poll received: {:?}", event); // for debugging!!!!!!

        match event.token() {
          STOP_POLL_TOKEN => return,
          READER_CHANGE_TOKEN => {
            println!("Got notification of reader's new change!!!");
            println!(
              "Should get information on who the reader was???, 
                      and ask for the change?"
            );
          }
          ADD_DATAREADER_TOKEN => {
            let (dr, r) = self.create_datareader(self.participant_guid, self.qos.clone());

            let reader = r.unwrap();
            self
              .poll
              .register(
                &reader,
                READER_CHANGE_TOKEN,
                Ready::readable(),
                PollOpt::edge(),
              )
              .expect("Unable to register new Reader for Subscribers poll.");
            self.datareaders.push(dr.unwrap());
            self.sender_add_reader.send(reader).unwrap();
          }
          REMOVE_DATAREADER_TOKEN => {
            let old_dr_guid = self.receiver_remove_datareader.try_recv().unwrap();
            if let Some(pos) = self
              .datareaders
              .iter()
              .position(|r| r.get_guid() == old_dr_guid)
            {
              self.datareaders.remove(pos);
            }
            self.sender_remove_reader.send(old_dr_guid).unwrap();
          }
          _ => {}
        }
      }
    }
  }

  pub fn create_datareader(
    &self,
    participant_guid: GUID,
    qos: QosPolicies,
  ) -> (Result<DataReader>, Result<Reader>) {
    let (register_datareader, set_readiness_of_datareader) = Registration::new2();

<<<<<<< HEAD
    let history_cache = Arc::new(Mutex::new(HistoryCache::new()));
=======
    let (register_datareader, 
      set_readiness_of_datareader) = Registration::new2();
>>>>>>> ee4e0a14

    let new_datareader = DataReader {
      //my_subscriber: &self,
      qos_policy: qos,
      set_readiness: set_readiness_of_datareader,
      registration: register_datareader,
      history_cache: history_cache.clone(),
      entity_attributes: EntityAttributes {
        guid: participant_guid,
      },
<<<<<<< HEAD
    };
=======
    );
>>>>>>> ee4e0a14

    let matching_reader = Reader::new(participant_guid, history_cache);

    (Ok(new_datareader), Ok(matching_reader))
  }
}

// -------------------------------------------------------------------

pub struct DataReader {
  //my_subscriber: &'s Subscriber<'s>,
  qos_policy: QosPolicies,
  set_readiness: SetReadiness,
  registration: Registration,
  history_cache: Arc<Mutex<HistoryCache>>,
  entity_attributes: EntityAttributes,
  // TODO: rest of fields
}

impl<'s> DataReader {
  pub fn read<D>(&self, _max_samples: i32) -> Result<Vec<DataSample<D>>>
  where
    D: Deserialize<'s> + Keyed,
  {
    unimplemented!()
  }

  pub fn take<D>(&self, _max_samples: i32) -> Result<Vec<DataSample<D>>>
  where
    D: Deserialize<'s> + Keyed,
  {
    unimplemented!()
  }
} // impl

impl Entity for DataReader {
  fn as_entity(&self) -> &EntityAttributes {
    &self.entity_attributes
  }
}

impl Evented for DataReader {
  fn register(&self, poll: &Poll, token: Token, interest: Ready, opts: PollOpt) -> io::Result<()> {
    self.registration.register(poll, token, interest, opts)
  }
  fn reregister(
    &self,
    poll: &Poll,
    token: Token,
    interest: Ready,
    opts: PollOpt,
  ) -> io::Result<()> {
    self.registration.reregister(poll, token, interest, opts)
  }
  fn deregister(&self, poll: &Poll) -> io::Result<()> {
    self.registration.deregister(poll)
  }
}

pub struct DataWriter<'p> {
  my_publisher: &'p Publisher<'p>,
  my_topic: &'p Topic<'p>,
}

impl<'p> DataWriter<'p> {
  // Instance registration operations:
  // * register_instance (_with_timestamp)
  // * unregister_instance (_with_timestamp)
  // * get_key_value  (InstanceHandle --> Key)
  // * lookup_instance (Key --> InstanceHandle)
  // Do not implement these until there is a clear use case for InstanceHandle type.

  // write (with optional timestamp)
  // This operation could take also in InstanceHandle, if we would use them.
  // The _with_timestamp version is covered by the optional timestamp.
  pub fn write<D>(&self, _data: D, _source_timestamp: Option<Timestamp>)
  where
    D: Serialize + Keyed,
  {
  }

  // dispose
  // The data item is given only for identification, i.e. extracting the key
  pub fn dispose<D>(&self, _data: &D, _source_timestamp: Option<Timestamp>)
  where
    D: Serialize + Keyed,
  {
  }

  pub fn wait_for_acknowledgments(&self, _max_wait: Duration) -> Result<()> {
    unimplemented!();
  }

  // status queries
  pub fn get_liveliness_lost_status(&self) -> Result<LivelinessLostStatus> {
    unimplemented!()
  }
  pub fn get_offered_deadline_missed_status(&self) -> Result<OfferedDeadlineMissedStatus> {
    unimplemented!()
  }
  pub fn get_offered_incompatibel_qos_status(&self) -> Result<OfferedIncompatibelQosStatus> {
    unimplemented!()
  }
  pub fn get_publication_matched_status(&self) -> Result<PublicationMatchedStatus> {
    unimplemented!()
  }

  // who are we connected to?
  pub fn get_topic(&self) -> &Topic {
    unimplemented!()
  }
  pub fn get_publisher(&self) -> &Publisher {
    self.my_publisher
  }

  pub fn assert_liveliness(&self) -> Result<()> {
    unimplemented!()
  }

  // This shoudl really return InstanceHandles pointing to a BuiltInTopic reader
  //  but let's see if we can do without those handles.
  pub fn get_matched_subscriptions(&self) -> Vec<SubscriptionBuiltinTopicData> {
    unimplemented!()
  }
  // This one function provides both get_matched_subscrptions and get_matched_subscription_data
  // TODO: Maybe we could return references to the subscription data to avoid copying?
  // But then what if the result set changes while the application processes it?
}

#[cfg(test)]
mod tests {
  use super::*;
  use crate::dds::topic::Topic;
  use crate::dds::typedesc::TypeDesc;

  use std::thread;
  use std::time::Duration;
  use crate::messages::submessages::data::Data;
  use crate::messages::submessages::heartbeat::Heartbeat;
  use crate::structure::sequence_number::SequenceNumber;
  use mio_extras::channel as mio_channel;
  use std::sync::{Arc, Mutex};
  use crate::structure::history_cache::HistoryCache;

  #[test]
  fn sub_datareader_reader_creation() {}

  #[test]
  fn sub_subpoll_test() {
    let dp_guid = GUID::new();

    let (sender_add_datareader, receiver_add_datareader) = mio_channel::channel::<()>();
    let (sender_remove_datareader, receiver_remove_datareader) = mio_channel::channel::<GUID>();

    let (sender_add_reader, receiver_add_reader) = mio_channel::channel::<Reader>();
    let (sender_remove_reader, receiver_remove_reader) = mio_channel::channel::<GUID>();

    let mut sub = Subscriber::new(
      QosPolicies::qos_none(),
      sender_add_reader.clone(),
      sender_remove_reader.clone(),
      receiver_add_datareader,
      receiver_remove_datareader,
      dp_guid,
    );

    let (sender_stop, receiver_stop) = mio_channel::channel::<i32>();
    sub
      .poll
      .register(
        &receiver_stop,
        STOP_POLL_TOKEN,
        Ready::readable(),
        PollOpt::edge(),
      )
      .unwrap();

    let (dr, r) = sub.create_datareader(sub.participant_guid, sub.qos.clone());

    let mut reader = r.unwrap();
    sub
      .poll
      .register(
        &reader,
        READER_CHANGE_TOKEN,
        Ready::readable(),
        PollOpt::edge(),
      )
      .expect("Unable to register new Reader for Subscribers poll.");
    sub.datareaders.push(dr.unwrap());

    let child = thread::spawn(move || {
      std::thread::sleep(Duration::new(0, 500));
      let d = Data::default();
      reader.handle_data_msg(d);

      std::thread::sleep(Duration::new(0, 500));
      let d2 = Data::default();
      reader.handle_data_msg(d2);

      std::thread::sleep(Duration::new(0, 500_000));
      sender_stop.send(0).unwrap();
    });
    sub.subscriber_poll();
    child.join().unwrap();
  }
}<|MERGE_RESOLUTION|>--- conflicted
+++ resolved
@@ -5,7 +5,7 @@
 use serde::{Serialize, Deserialize};
 
 use crate::structure::time::Timestamp;
-use crate::structure::guid::{GUID, EntityId};
+use crate::structure::guid::{GUID};
 use mio_extras::channel as mio_channel;
 use crate::structure::entity::{Entity, EntityAttributes};
 
@@ -13,7 +13,6 @@
 use crate::dds::participant::*;
 use crate::dds::topic::*;
 use crate::dds::key::*;
-use crate::dds::typedesc::*;
 use crate::dds::qos::*;
 use crate::dds::datasample::*;
 use crate::dds::reader::Reader;
@@ -206,12 +205,7 @@
   ) -> (Result<DataReader>, Result<Reader>) {
     let (register_datareader, set_readiness_of_datareader) = Registration::new2();
 
-<<<<<<< HEAD
     let history_cache = Arc::new(Mutex::new(HistoryCache::new()));
-=======
-    let (register_datareader, 
-      set_readiness_of_datareader) = Registration::new2();
->>>>>>> ee4e0a14
 
     let new_datareader = DataReader {
       //my_subscriber: &self,
@@ -222,11 +216,7 @@
       entity_attributes: EntityAttributes {
         guid: participant_guid,
       },
-<<<<<<< HEAD
     };
-=======
-    );
->>>>>>> ee4e0a14
 
     let matching_reader = Reader::new(participant_guid, history_cache);
 
@@ -359,8 +349,6 @@
 #[cfg(test)]
 mod tests {
   use super::*;
-  use crate::dds::topic::Topic;
-  use crate::dds::typedesc::TypeDesc;
 
   use std::thread;
   use std::time::Duration;
